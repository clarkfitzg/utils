--- conflicted
+++ resolved
@@ -104,11 +104,7 @@
 #alias vi='mvim -v'
 
 # Enables conda install commands
-<<<<<<< HEAD
 #alias py3k='source activate py3k'
 
 # Start ipython with startup file
-alias ipy="ipython3 -i ~/.ipython_startup.py"
-=======
-#alias py3k='source activate py3k'
->>>>>>> 28143472
+# alias ipy="ipython3 -i ~/.ipython_startup.py"