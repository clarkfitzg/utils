# Clark Fitzgerald
# tmux.conf

setw -g mode-keys vi
set -g status-keys vi
bind-key -t vi-edit Up   history-up
bind-key -t vi-edit Down history-down

# Vim copy mode
bind-key -t vi-copy 'v' begin-selection
bind-key -t vi-copy 'y' copy-selection

# Open new window in current directory
<<<<<<< HEAD
bind v split-window -c "#{pane_current_path}"
bind % split-window -h -c "#{pane_current_path}"
bind h split-window -h -c "#{pane_current_path}"
bind c new-window -c "#{pane_current_path}"
=======
#bind v split-window -c "#{pane_current_path}"
#bind % split-window -h -c "#{pane_current_path}"
#bind h split-window -h -c "#{pane_current_path}"
#bind c new-window -c "#{pane_current_path}"
>>>>>>> 3408e6b0

set-option -g default-shell /bin/zsh<|MERGE_RESOLUTION|>--- conflicted
+++ resolved
@@ -11,16 +11,9 @@
 bind-key -t vi-copy 'y' copy-selection
 
 # Open new window in current directory
-<<<<<<< HEAD
-bind v split-window -c "#{pane_current_path}"
-bind % split-window -h -c "#{pane_current_path}"
-bind h split-window -h -c "#{pane_current_path}"
-bind c new-window -c "#{pane_current_path}"
-=======
 #bind v split-window -c "#{pane_current_path}"
 #bind % split-window -h -c "#{pane_current_path}"
 #bind h split-window -h -c "#{pane_current_path}"
 #bind c new-window -c "#{pane_current_path}"
->>>>>>> 3408e6b0
 
 set-option -g default-shell /bin/zsh